--- conflicted
+++ resolved
@@ -26,10 +26,7 @@
 import java.lang.reflect.Proxy;
 import java.util.ServiceLoader;
 import java.util.concurrent.ThreadLocalRandom;
-<<<<<<< HEAD
-=======
 import java.util.concurrent.atomic.AtomicLong;
->>>>>>> f2fe1ae4
 import javax.annotation.concurrent.ThreadSafe;
 import org.apache.beam.sdk.Pipeline;
 import org.apache.beam.sdk.options.GoogleApiDebugOptions.GoogleApiTracer;
@@ -302,11 +299,7 @@
    * <p>The normalization makes sure that the name matches the pattern of
    * [a-z]([-a-z0-9]*[a-z0-9])?.
    */
-<<<<<<< HEAD
-  static class JobNameFactory implements DefaultValueFactory<String> {
-=======
   class JobNameFactory implements DefaultValueFactory<String> {
->>>>>>> f2fe1ae4
     private static final DateTimeFormatter FORMATTER =
         DateTimeFormat.forPattern("MMddHHmmss").withZone(DateTimeZone.UTC);
 
@@ -327,8 +320,6 @@
           normalizedAppName, normalizedUserName, datePart, randomPart);
     }
   }
-<<<<<<< HEAD
-=======
 
   /**
    * Provides a unique ID for this {@link PipelineOptions} object, assigned at graph
@@ -351,5 +342,4 @@
       return NEXT_ID.getAndIncrement();
     }
   }
->>>>>>> f2fe1ae4
 }