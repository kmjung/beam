--- conflicted
+++ resolved
@@ -33,10 +33,7 @@
 import java.util.TreeSet;
 
 import org.apache.beam.sdk.Pipeline;
-<<<<<<< HEAD
-=======
 import org.apache.beam.sdk.PipelineResult;
->>>>>>> f2fe1ae4
 import org.apache.beam.sdk.coders.Coder;
 import org.apache.beam.sdk.coders.CoderRegistry;
 import org.apache.beam.sdk.coders.KvCoder;
@@ -136,11 +133,7 @@
   }
 
   @Override
-<<<<<<< HEAD
-  public FlinkRunnerResult run(Pipeline pipeline) {
-=======
   public PipelineResult run(Pipeline pipeline) {
->>>>>>> f2fe1ae4
     logWarningIfPCollectionViewHasNonDeterministicKeyCoder(pipeline);
 
     LOG.info("Executing pipeline using FlinkRunner.");
